package integration_test

import (
	"path/filepath"
	"time"

	"github.com/cloudfoundry/libbuildpack/cutlass"

	. "github.com/onsi/ginkgo"
	. "github.com/onsi/gomega"
)

var _ = Describe("Apt supply buildpack", func() {
	var app *cutlass.App
	AfterEach(func() { app = DestroyApp(app) })

	Context("as a supply buildpack", func() {
		BeforeEach(func() {
			app = cutlass.New(filepath.Join(bpDir, "fixtures", "simple"))
			app.Buildpacks = []string{"apt_buildpack", "binary_buildpack"}
			app.SetEnv("BP_DEBUG", "1")
		})

		It("supplies apt packages to later buildpacks", func() {
			PushAppAndConfirm(app)

			Expect(app.Stdout.String()).To(ContainSubstring("Installing apt packages"))
			Expect(app.GetBody("/")).To(ContainSubstring("Ascii: ASCII 6/4 is decimal 100, hex 64"))
<<<<<<< HEAD
			Expect(app.GetBody("/jq")).To(ContainSubstring("Jq: jq-1."))
=======
			Expect(app.GetBody("/bosh")).To(ContainSubstring("BOSH: version 2"))
>>>>>>> 05a8e41c
		})
	})

	Context("as a final buildpack", func() {
		BeforeEach(func() {
			app = cutlass.New(filepath.Join(bpDir, "fixtures", "simple"))
			app.Buildpacks = []string{"binary_buildpack", "apt_buildpack"}
			app.SetEnv("BP_DEBUG", "1")
		})

		It("reports failure", func() {
			Expect(app.Push()).To(HaveOccurred())
			Eventually(app.Stdout.String, 3*time.Second).Should(MatchRegexp("(?i)failed"))

			Expect(app.Stdout.String()).To(ContainSubstring("Warning: the last buildpack is not compatible with multi-buildpack apps"))
		})
	})

	Context("as a single buildpack", func() {
		BeforeEach(func() {
			app = cutlass.New(filepath.Join(bpDir, "fixtures", "simple"))
			app.Buildpacks = []string{"apt_buildpack"}
			app.SetEnv("BP_DEBUG", "1")
		})

		It("reports failure", func() {
			Expect(app.Push()).To(HaveOccurred())
			Eventually(app.Stdout.String, 3*time.Second).Should(MatchRegexp("(?i)failed"))

			Expect(app.Stdout.String()).To(ContainSubstring("Warning: this buildpack can only be run as a supply buildpack, it can not be run alone"))
		})
	})
})<|MERGE_RESOLUTION|>--- conflicted
+++ resolved
@@ -26,11 +26,8 @@
 
 			Expect(app.Stdout.String()).To(ContainSubstring("Installing apt packages"))
 			Expect(app.GetBody("/")).To(ContainSubstring("Ascii: ASCII 6/4 is decimal 100, hex 64"))
-<<<<<<< HEAD
 			Expect(app.GetBody("/jq")).To(ContainSubstring("Jq: jq-1."))
-=======
 			Expect(app.GetBody("/bosh")).To(ContainSubstring("BOSH: version 2"))
->>>>>>> 05a8e41c
 		})
 	})
 
